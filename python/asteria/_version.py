<<<<<<< HEAD
__version__ = '0.1.0.dev131'
=======
__version__ = '0.2.0'
>>>>>>> cf9da918
<|MERGE_RESOLUTION|>--- conflicted
+++ resolved
@@ -1,5 +1 @@
-<<<<<<< HEAD
-__version__ = '0.1.0.dev131'
-=======
-__version__ = '0.2.0'
->>>>>>> cf9da918
+__version__ = '0.2.0'